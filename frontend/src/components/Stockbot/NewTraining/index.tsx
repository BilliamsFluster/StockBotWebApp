// src/components/Stockbot/NewTraining/index.tsx
"use client";

import React, { useEffect, useMemo, useState } from "react";
import { Card } from "@/components/ui/card";
import { Button } from "@/components/ui/button";
import { Accordion } from "@/components/ui/accordion";
import api, { buildUrl } from "@/api/client";
import { addRecentRun } from "../lib/runs";
import type { JobStatusResponse, RunArtifacts } from "../lib/types";
import { DatasetSection } from "./DatasetSection";
import { FeaturesSection } from "./FeaturesSection";
import { CostsExecutionSection } from "./CostsExecutionSection";
import { CVStressSection } from "./CVStressSection";
import { RegimeSection } from "./RegimeSection";
import { ModelSection } from "./ModelSection";
import { SizingSection } from "./SizingSection";
import { RewardLoggingSection } from "./RewardLoggingSection";
import { DownloadsSection } from "./DownloadsSection";
import { buildTrainPayload, type TrainPayload } from "./payload";

const TERMINAL: Array<JobStatusResponse["status"]> = ["SUCCEEDED", "FAILED", "CANCELLED"];

export default function NewTraining({ onJobCreated, onCancel }: { onJobCreated: (id: string) => void; onCancel: () => void; }) {
  // ===== Dataset =====
  const [symbols, setSymbols] = useState("AAPL,MSFT,SPY");
  const [start, setStart] = useState("2015-01-01");
  const [end, setEnd] = useState("2025-01-01");
  const [interval, setInterval] = useState("1d");
  const [adjusted, setAdjusted] = useState(true);
  const [lookback, setLookback] = useState(64);
  const [trainSplit, setTrainSplit] = useState("last_year");

  // ===== Features =====
  const [featureSet, setFeatureSet] = useState<string[]>(["ohlcv_ta_basic"]);
  const [rsi, setRsi] = useState(true);
  const [macd, setMacd] = useState(true);
  const [bbands, setBbands] = useState(true);
  const [normalizeObs, setNormalizeObs] = useState(true);
  const [embargo, setEmbargo] = useState(1);

  // ===== Costs & Execution =====
  const [commissionPerShare, setCommissionPerShare] = useState(0.0005);
  const [takerFeeBps, setTakerFeeBps] = useState(1.0);
  const [makerRebateBps, setMakerRebateBps] = useState(-0.2);
  const [halfSpreadBps, setHalfSpreadBps] = useState(0.5);
  const [impactK, setImpactK] = useState(8.0);
  const [fillPolicy, setFillPolicy] = useState<"next_open" | "vwap_window">("next_open");
  const [vwapMinutes, setVwapMinutes] = useState(15);
  const [maxParticipation, setMaxParticipation] = useState(0.1);

  // ===== CV & Stress =====
  const [cvFolds, setCvFolds] = useState(6);
  const [cvEmbargo, setCvEmbargo] = useState(5);

  // ===== Regime =====
  const [regimeEnabled, setRegimeEnabled] = useState(true);
  const [regimeStates, setRegimeStates] = useState(3);
  const [regimeFeatures, setRegimeFeatures] = useState("ret,vol,dispersion");
  const [appendBeliefs, setAppendBeliefs] = useState(true);

  // ===== Model =====
  const [policy, setPolicy] = useState<"mlp" | "window_cnn" | "window_lstm">("window_cnn");
  const [totalTimesteps, setTotalTimesteps] = useState(1_000_000);
  const [nSteps, setNSteps] = useState(4096);
  const [batchSize, setBatchSize] = useState(1024);
  const [learningRate, setLearningRate] = useState(3e-5);
  const [gamma, setGamma] = useState(0.997);
  const [gaeLambda, setGaeLambda] = useState(0.985);
  const [clipRange, setClipRange] = useState(0.15);
  const [entCoef, setEntCoef] = useState(0.04);
  const [vfCoef, setVfCoef] = useState(1.0);
  const [maxGradNorm, setMaxGradNorm] = useState(1.0);
  const [dropout, setDropout] = useState(0.1);
  const [seed, setSeed] = useState<number | undefined>(undefined);

  // ===== Sizing =====
  const [mappingMode, setMappingMode] = useState<"simplex_cash" | "tanh_leverage">("simplex_cash");
  const [investMax, setInvestMax] = useState(0.7);
  const [grossLevCap, setGrossLevCap] = useState(1.5);
  const [maxStepChange, setMaxStepChange] = useState(0.08);
  const [rebalanceEps, setRebalanceEps] = useState(0.02);
  const [kellyEnabled, setKellyEnabled] = useState(true);
  const [kellyLambda, setKellyLambda] = useState(0.5);
  const [volEnabled, setVolEnabled] = useState(true);
  const [volTarget, setVolTarget] = useState(0.1);
  const [dailyLoss, setDailyLoss] = useState(1.0);
  const [perNameCap, setPerNameCap] = useState(0.1);

  // ===== Reward & Logging =====
  const [rewardBase, setRewardBase] = useState<"delta_nav" | "log_nav">("log_nav");
  const [wDrawdown, setWDrawdown] = useState(0.1);
  const [wTurnover, setWTurnover] = useState(0.001);
  const [wVol, setWVol] = useState(0.0);
  const [wLeverage, setWLeverage] = useState(0.0);
  const [saveTb, setSaveTb] = useState(true);
  const [saveActions, setSaveActions] = useState(true);
  const [saveRegime, setSaveRegime] = useState(true);

  // ===== Run state =====
  const [jobId, setJobId] = useState<string | null>(null);
  const [status, setStatus] = useState<JobStatusResponse | null>(null);
  const [artifacts, setArtifacts] = useState<RunArtifacts | null>(null);
  const [includeModel, setIncludeModel] = useState(true);

  // ===== Submit state =====
  const [submitting, setSubmitting] = useState(false);
  const [error, setError] = useState<string | undefined>(undefined);
  const [progress, setProgress] = useState<string | null>(null);

  const isRunning = useMemo(() => !!status && !TERMINAL.includes(status.status), [status]);

  // ===== Poller =====
  useEffect(() => {
    if (!jobId) return;
    let timer: any;
    let delay = 5000;
    let running = true;
    let busy = false;
    let es: EventSource | null = null;
    let ws: WebSocket | null = null;

    const schedule = (ms: number) => {
      if (!running) return;
      clearTimeout(timer);
      timer = setTimeout(tick, ms);
    };

    const tick = async () => {
      if (!running || busy) return schedule(delay);
      busy = true;
      try {
        const { data: st } = await api.get<JobStatusResponse>(`/stockbot/runs/${jobId}`);
        setStatus(st);
        if (TERMINAL.includes(st.status)) {
          setProgress(st.status === "SUCCEEDED" ? "Run complete." : `Run ${st.status.toLowerCase()}.`);
          try {
            const { data: a } = await api.get<RunArtifacts>(`/stockbot/runs/${jobId}/artifacts`);
            setArtifacts(a);
          } catch {}
          running = false;
          return;
        }
        delay = 5000;
        schedule(delay);
      } catch {
        delay = Math.min(delay * 1.7, 60000);
        schedule(delay);
      } finally {
        busy = false;
      }
    };

    try {
      const wsUrl = buildUrl(`/api/stockbot/runs/${jobId}/ws`).replace(/^http/, 'ws');
      ws = new WebSocket(wsUrl);
      ws.onmessage = (ev) => {
        try {
          const st = JSON.parse(ev.data);
          setStatus(st);
          if (TERMINAL.includes(st.status)) {
            setProgress(st.status === "SUCCEEDED" ? "Run complete." : `Run ${st.status.toLowerCase()}.`);
            (async () => {
              try {
                const { data: a } = await api.get<RunArtifacts>(`/stockbot/runs/${jobId}/artifacts`);
                setArtifacts(a);
              } catch {}
            })();
            try { ws && ws.close(); } catch {}
            running = false;
          }
        } catch {}
      };
      ws.onerror = () => {
        try { ws && ws.close(); } catch {}
        const url = buildUrl(`/api/stockbot/runs/${jobId}/stream`);
        es = new EventSource(url);
        es.onmessage = (ev) => {
          try {
            const st = JSON.parse(ev.data);
            setStatus(st);
            if (TERMINAL.includes(st.status)) {
              setProgress(st.status === "SUCCEEDED" ? "Run complete." : `Run ${st.status.toLowerCase()}.`);
              (async () => {
                try {
                  const { data: a } = await api.get<RunArtifacts>(`/stockbot/runs/${jobId}/artifacts`);
                  setArtifacts(a);
                } catch {}
              })();
              es && es.close();
              running = false;
            }
          } catch {}
        };
        es.onerror = () => { es && es.close(); schedule(0); };
      };
    } catch {
      schedule(0);
    }

    return () => { running = false; clearTimeout(timer); try { es && es.close(); } catch {}; try { ws && ws.close(); } catch {}; };
  }, [jobId]);

  const cancelThisRun = async () => {
    if (!jobId) return;
    try { await api.post(`/stockbot/runs/${jobId}/cancel`); } catch {}
  };

  // ===== Submit =====
  const onSubmit = async () => {
    setSubmitting(true);
    setError(undefined);
    setProgress("Submitting…");
    setArtifacts(null);
    setStatus(null);
    setJobId(null);

    try {
      const payload: TrainPayload = buildTrainPayload({
        symbols,
        start,
        end,
        interval,
        adjusted,
        lookback,
<<<<<<< HEAD
        trainSplit,
        featureSet,
        rsi,
        macd,
        bbands,
        normalizeObs,
        embargo,
        commissionPerShare,
        takerFeeBps,
        makerRebateBps,
        halfSpreadBps,
        impactK,
        fillPolicy,
        vwapMinutes,
        maxParticipation,
        cvFolds,
        cvEmbargo,
        regimeEnabled,
        regimeStates,
        regimeFeatures,
        appendBeliefs,
        policy,
        totalTimesteps,
=======
        commissionPerShare,
        impactK,
        policy,
        timesteps,
>>>>>>> 8f9e7b72
        nSteps,
        batchSize,
        learningRate,
        gamma,
        gaeLambda,
        clipRange,
<<<<<<< HEAD
        entCoef,
=======
        entropyCoef,
>>>>>>> 8f9e7b72
        vfCoef,
        maxGradNorm,
        dropout,
        seed,
        mappingMode,
        investMax,
<<<<<<< HEAD
        grossLevCap,
        maxStepChange,
        rebalanceEps,
        kellyEnabled,
        kellyLambda,
        volEnabled,
        volTarget,
        dailyLoss,
        perNameCap,
        rewardBase,
        wDrawdown,
        wTurnover,
        wVol,
        wLeverage,
        saveTb,
        saveActions,
        saveRegime,
=======
        maxStepChange,
        rebalanceEps,
        rewardBase: rewardMode,
        wDrawdown,
        wTurnover,
>>>>>>> 8f9e7b72
      });

      const { data: resp } = await api.post<{ job_id: string }>("/stockbot/train", payload);
      if (!resp?.job_id) throw new Error("No job_id returned");
      setJobId(resp.job_id);
      setProgress("Job started. Polling status…");
      addRecentRun({ id: resp.job_id, type: "train", status: "QUEUED", created_at: new Date().toISOString() });
      onJobCreated(resp.job_id);
    } catch (e: any) {
      setError(e?.message ?? String(e));
      setSubmitting(false);
      setProgress(null);
      return;
    } finally {}
  };

  const bundleHref = jobId ? `/api/stockbot/runs/${jobId}/bundle?include_model=${includeModel ? 1 : 0}` : undefined;

  return (
    <Card className="p-5 space-y-6">
      <div className="flex items-center justify-between">
        <h3 className="text-lg font-semibold">New Training</h3>
        <div className="flex items-center gap-2">
          <Button variant="ghost" onClick={onCancel} disabled={submitting && !TERMINAL.includes(status?.status as any)}>
            Cancel
          </Button>
          <Button onClick={onSubmit} disabled={submitting || isRunning}> 
            {submitting && !status ? "Submitting…" : isRunning ? "Running…" : "Start Training"}
          </Button>
        </div>
      </div>

      {progress && (
        <div className="rounded-md bg-muted p-3 text-sm space-y-2">
          <div className="flex items-center justify-between">
            <div className="font-medium">Status</div>
            {status?.status && !TERMINAL.includes(status.status) && (
              <Button size="sm" variant="outline" onClick={cancelThisRun}>
                Cancel Run
              </Button>
            )}
          </div>
          <div className="text-muted-foreground">
            {progress}
            {status?.status ? ` (server: ${status.status})` : ""}
            {error ? ` — ${error}` : ""}
          </div>
        </div>
      )}
      {error && <div className="text-sm text-red-600">{error}</div>}

      <Accordion type="multiple" className="w-full">
        <DatasetSection
          symbols={symbols}
          setSymbols={setSymbols}
          start={start}
          setStart={setStart}
          end={end}
          setEnd={setEnd}
          interval={interval}
          setInterval={setInterval}
          adjusted={adjusted}
          setAdjusted={setAdjusted}
          lookback={lookback}
          setLookback={setLookback}
          trainEvalSplit={trainSplit}
          setTrainEvalSplit={setTrainSplit}
        />
        <FeaturesSection
          featureSet={featureSet}
          setFeatureSet={setFeatureSet}
          rsi={rsi}
          setRsi={setRsi}
          macd={macd}
          setMacd={setMacd}
          bbands={bbands}
          setBbands={setBbands}
          normalize={normalizeObs}
          setNormalize={setNormalizeObs}
          embargo={embargo}
          setEmbargo={setEmbargo}
        />
        <CostsExecutionSection
          commissionPerShare={commissionPerShare}
          setCommissionPerShare={setCommissionPerShare}
          takerFeeBps={takerFeeBps}
          setTakerFeeBps={setTakerFeeBps}
          makerRebateBps={makerRebateBps}
          setMakerRebateBps={setMakerRebateBps}
          halfSpreadBps={halfSpreadBps}
          setHalfSpreadBps={setHalfSpreadBps}
          impactK={impactK}
          setImpactK={setImpactK}
          fillPolicy={fillPolicy}
          setFillPolicy={setFillPolicy}
          vwapMinutes={vwapMinutes}
          setVwapMinutes={setVwapMinutes}
          maxParticipation={maxParticipation}
          setMaxParticipation={setMaxParticipation}
        />
        <CVStressSection nFolds={cvFolds} setNFolds={setCvFolds} embargo={cvEmbargo} setEmbargo={setCvEmbargo} />
        <RegimeSection
          enabled={regimeEnabled}
          setEnabled={setRegimeEnabled}
          nStates={regimeStates}
          setNStates={setRegimeStates}
          features={regimeFeatures}
          setFeatures={setRegimeFeatures}
          append={appendBeliefs}
          setAppend={setAppendBeliefs}
        />
        <ModelSection
          policy={policy}
          setPolicy={setPolicy}
          totalTimesteps={totalTimesteps}
          setTotalTimesteps={setTotalTimesteps}
          nSteps={nSteps}
          setNSteps={setNSteps}
          batchSize={batchSize}
          setBatchSize={setBatchSize}
          learningRate={learningRate}
          setLearningRate={setLearningRate}
          gamma={gamma}
          setGamma={setGamma}
          gaeLambda={gaeLambda}
          setGaeLambda={setGaeLambda}
          clipRange={clipRange}
          setClipRange={setClipRange}
          entCoef={entCoef}
          setEntCoef={setEntCoef}
          vfCoef={vfCoef}
          setVfCoef={setVfCoef}
          maxGradNorm={maxGradNorm}
          setMaxGradNorm={setMaxGradNorm}
          dropout={dropout}
          setDropout={setDropout}
          seed={seed}
          setSeed={setSeed}
        />
        <SizingSection
          mappingMode={mappingMode}
          setMappingMode={setMappingMode}
          investMax={investMax}
          setInvestMax={setInvestMax}
          grossLevCap={grossLevCap}
          setGrossLevCap={setGrossLevCap}
          maxStepChange={maxStepChange}
          setMaxStepChange={setMaxStepChange}
          rebalanceEps={rebalanceEps}
          setRebalanceEps={setRebalanceEps}
          kellyEnabled={kellyEnabled}
          setKellyEnabled={setKellyEnabled}
          kellyLambda={kellyLambda}
          setKellyLambda={setKellyLambda}
          volEnabled={volEnabled}
          setVolEnabled={setVolEnabled}
          volTarget={volTarget}
          setVolTarget={setVolTarget}
          dailyLoss={dailyLoss}
          setDailyLoss={setDailyLoss}
          perNameCap={perNameCap}
          setPerNameCap={setPerNameCap}
        />
        <RewardLoggingSection
          rewardBase={rewardBase}
          setRewardBase={setRewardBase}
          wDrawdown={wDrawdown}
          setWDrawdown={setWDrawdown}
          wTurnover={wTurnover}
          setWTurnover={setWTurnover}
          wVol={wVol}
          setWVol={setWVol}
          wLeverage={wLeverage}
          setWLeverage={setWLeverage}
          saveTb={saveTb}
          setSaveTb={setSaveTb}
          saveActions={saveActions}
          setSaveActions={setSaveActions}
          saveRegime={saveRegime}
          setSaveRegime={setSaveRegime}
        />
      </Accordion>

      {jobId && TERMINAL.includes(status?.status as any) && (
        <DownloadsSection
          includeModel={includeModel}
          setIncludeModel={setIncludeModel}
          bundleHref={bundleHref}
          artifacts={artifacts}
        />
      )}
    </Card>
  );
}<|MERGE_RESOLUTION|>--- conflicted
+++ resolved
@@ -223,7 +223,7 @@
         interval,
         adjusted,
         lookback,
-<<<<<<< HEAD
+
         trainSplit,
         featureSet,
         rsi,
@@ -247,30 +247,20 @@
         appendBeliefs,
         policy,
         totalTimesteps,
-=======
-        commissionPerShare,
-        impactK,
-        policy,
-        timesteps,
->>>>>>> 8f9e7b72
+
         nSteps,
         batchSize,
         learningRate,
         gamma,
         gaeLambda,
         clipRange,
-<<<<<<< HEAD
         entCoef,
-=======
-        entropyCoef,
->>>>>>> 8f9e7b72
         vfCoef,
         maxGradNorm,
         dropout,
         seed,
         mappingMode,
         investMax,
-<<<<<<< HEAD
         grossLevCap,
         maxStepChange,
         rebalanceEps,
@@ -288,13 +278,7 @@
         saveTb,
         saveActions,
         saveRegime,
-=======
-        maxStepChange,
-        rebalanceEps,
-        rewardBase: rewardMode,
-        wDrawdown,
-        wTurnover,
->>>>>>> 8f9e7b72
+
       });
 
       const { data: resp } = await api.post<{ job_id: string }>("/stockbot/train", payload);
