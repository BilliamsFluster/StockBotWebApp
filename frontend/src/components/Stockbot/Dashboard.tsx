--- conflicted
+++ resolved
@@ -57,11 +57,9 @@
   const onDelete = async (id: string) => {
     if (!window.confirm("Delete this run?")) return;
     try {
-<<<<<<< HEAD
+
       await deleteRun(id);
-=======
-      await api.delete(`/stockbot/runs/${id}`);
->>>>>>> 64ee4e9b
+
       const nextRuns = runs.filter((r) => r.id !== id);
       setRuns(nextRuns);
       saveRecentRuns(nextRuns);
