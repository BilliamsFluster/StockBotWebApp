// src/components/Stockbot/TrainingResults.tsx
"use client";

import React, { useEffect, useMemo, useRef, useState } from "react";
import { Card } from "@/components/ui/card";
import { Button } from "@/components/ui/button";
import { Input } from "@/components/ui/input";
import { Switch } from "@/components/ui/switch";
import { TooltipLabel } from "./shared/TooltipLabel";
import { Tabs, TabsList, TabsTrigger, TabsContent } from "@/components/ui/tabs";
import api from "@/api/client";
import { deleteRun } from "@/api/stockbot";
import type { RunSummary, Metrics, RunArtifacts } from "./lib/types";
import { parseCSV, drawdownFromEquity } from "./lib/csv";
import { formatPct, formatSigned } from "./lib/formats";
import {
  ResponsiveContainer,
  LineChart,
  Line,
  XAxis,
  YAxis,
  CartesianGrid,
  Tooltip,
  BarChart,
  Bar,
  AreaChart,
  Area,
  ErrorBar,
} from "recharts";

type TBTags = { scalars: string[]; histograms: string[] };
type TBPoint = { step: number; wall_time: number; value: number };
type GradMatrix = { layers: string[]; steps: number[]; values: Array<Array<number | null>> };

const pickFirst = (candidates: string[], available: string[]): string | null => {
  for (const c of candidates) if (available.includes(c)) return c;
  return null;
};

const statTriple = (arr: number[]) => {
  if (!arr.length) return { median: 0, q1: 0, q3: 0 };
  const s = [...arr].sort((a, b) => a - b);
  const mid = Math.floor(s.length / 2);
  const median = s.length % 2 ? s[mid] : (s[mid - 1] + s[mid]) / 2;
  const q1 = s[Math.floor((s.length - 1) / 4)];
  const q3 = s[Math.floor((s.length - 1) * 3 / 4)];
  return { median, q1, q3 };
};

export default function TrainingResults({ initialRunId }: { initialRunId?: string }) {
  const [runs, setRuns] = useState<RunSummary[]>([]);
  const [runId, setRunId] = useState<string>(initialRunId || "");
  const [loading, setLoading] = useState(false);
  const [autoRefresh, setAutoRefresh] = useState(false);
  const [tags, setTags] = useState<TBTags | null>(null);
  const [series, setSeries] = useState<Record<string, TBPoint[]>>({});
  const [gradMatrix, setGradMatrix] = useState<GradMatrix | null>(null);
  const [metrics, setMetrics] = useState<Metrics | null>(null);
  const [equity, setEquity] = useState<Array<{ step: number; equity: number }>>([]);
  const [drawdown, setDrawdown] = useState<Array<{ step: number; dd: number }>>([]);
  const tickRef = useRef(0);
  const busyRef = useRef(false);
  const [selectedTags, setSelectedTags] = useState<string[]>([]);
  const [visibleSelected, setVisibleSelected] = useState<Record<string, boolean>>({});
  const [showRollout, setShowRollout] = useState(true);
  const [showOptim, setShowOptim] = useState(true);
  const [showTiming, setShowTiming] = useState(false);
  const [showGrads, setShowGrads] = useState(true);
  const [showDists, setShowDists] = useState(false);
  const [showSeed, setShowSeed] = useState(false);
  const [seedAgg, setSeedAgg] = useState<{
    metrics?: Record<string, { median: number; q1: number; q3: number }>;
    entropy?: Array<{ step: number; median: number; q1: number; q3: number }>;
    actionHist?: Array<{ mid: number; median: number; err: [number, number] }>;
  }>({});
  const [tab, setTab] = useState("overview");

  // Load persisted UI state per run
  useEffect(() => {
    if (!runId) return;
    try {
      const raw = localStorage.getItem(`trainingResults:prefs:${runId}`);
      if (raw) {
        const p = JSON.parse(raw);
        if (Array.isArray(p.selectedTags)) setSelectedTags(p.selectedTags);
        if (p.visibleSelected && typeof p.visibleSelected === 'object') setVisibleSelected(p.visibleSelected);
        if (typeof p.showRollout === 'boolean') setShowRollout(p.showRollout);
        if (typeof p.showOptim === 'boolean') setShowOptim(p.showOptim);
        if (typeof p.showTiming === 'boolean') setShowTiming(p.showTiming);
        if (typeof p.showGrads === 'boolean') setShowGrads(p.showGrads);
        if (typeof p.showDists === 'boolean') setShowDists(p.showDists);
      }
    } catch {}
  }, [runId]);

  // Persist UI state (debounced)
  useEffect(() => {
    if (!runId) return;
    const t = setTimeout(() => {
      try {
        const body = { selectedTags, visibleSelected, showRollout, showOptim, showTiming, showGrads, showDists };
        localStorage.setItem(`trainingResults:prefs:${runId}`, JSON.stringify(body));
      } catch {}
    }, 300);
    return () => clearTimeout(t);
  }, [runId, selectedTags, visibleSelected, showRollout, showOptim, showTiming, showGrads, showDists]);

  // initial: load recent train runs for quick selection
  useEffect(() => {
    if (runId) return; // don’t fetch list if a run is already selected
    (async () => {
      try {
        const { data } = await api.get<RunSummary[]>("/stockbot/runs");
        const onlyTrain = (data || []).filter((r) => r.type === "train");
        setRuns(onlyTrain);
        if (onlyTrain.length && !runId) setRunId(onlyTrain[0].id);
      } catch {}
    })();
  }, [runId]);

  // polling
  useEffect(() => {
    if (!runId || !autoRefresh) return;
    const t = setInterval(() => reload(true), 8000);
    return () => clearInterval(t);
    // eslint-disable-next-line react-hooks/exhaustive-deps
  }, [runId, autoRefresh]);

  const reload = async (fromTimer = false) => {
    if (!runId) return;
    if (busyRef.current) return; // drop overlapping ticks
    busyRef.current = true;
    setLoading(true);
    try {
      // 1) Always try to fetch the common tags in one batch for speed
      const defaultWanted = [
        // rollout/eval
        "rollout/ep_rew_mean", "eval/mean_reward", "train/episode_reward", "rollout/ep_len_mean",
        // optimization
        "train/value_loss", "train/policy_loss", "train/policy_gradient_loss",
        "train/entropy_loss", "train/entropy", "train/learning_rate",
        "train/clip_fraction", "train/clipfrac", "train/approx_kl", "train/kl",
        // timing
        "time/fps",
        // grads
        "grads/global_norm",
      ];
      const uniq = Array.from(new Set([...defaultWanted, ...selectedTags]));

      const batchReq = api.get<{ series: Record<string, TBPoint[]> }>(
        `/stockbot/runs/${runId}/tb/scalars-batch`,
        { params: { tags: uniq.join(",") } }
      );

      // 2) Fetch tags sometimes for the browser of all scalars (not needed for charts)
      const shouldTags = (!fromTimer || (tickRef.current++ % 3 === 0) || !tags);
      const tagsReq = shouldTags ? api.get<TBTags>(`/stockbot/runs/${runId}/tb/tags`) : null;

      // 3) Grad matrix (optional)
      const gradReq = showGrads ? api.get<GradMatrix>(`/stockbot/runs/${runId}/tb/grad-matrix`) : null;

      const [batchRes, tagsRes, gradRes] = await Promise.all([
        batchReq.catch(() => null),
        tagsReq?.catch(() => null) ?? Promise.resolve(null),
        gradReq?.catch(() => null) ?? Promise.resolve(null),
      ]);

      if (batchRes?.data?.series) setSeries((prev) => ({ ...prev, ...(batchRes.data.series || {}) }));
      if (tagsRes?.data) setTags(tagsRes.data);
      if (gradRes?.data) setGradMatrix(gradRes.data);
    } finally {
      setLoading(false);
      busyRef.current = false;
    }
  };

  const onLoad = async () => { await reload(); await loadArtifacts(); await loadSeedAggregates(); };

  const onDeleteRun = async () => {
    if (!runId) return;
    if (!window.confirm("Delete this run?")) return;
    try {
<<<<<<< HEAD
      await deleteRun(runId);
=======
      await api.delete(`/stockbot/runs/${runId}`);
>>>>>>> 64ee4e9b
      const next = runs.filter((r) => r.id !== runId);
      setRuns(next);
      setRunId(next[0]?.id || "");
    } catch (e) {
      console.error(e);
    }
  };

  const loadArtifacts = async () => {
    try {
      const { data: art } = await api.get<RunArtifacts>(`/stockbot/runs/${runId}/artifacts`);
      if (art?.metrics) {
        try {
          const { data: m } = await api.get<Metrics>(art.metrics, { baseURL: "" });
          setMetrics(m);
        } catch {
          setMetrics(null);
        }
      } else {
        setMetrics(null);
      }
      if (art?.equity) {
        try {
          const rows = await parseCSV(art.equity);
          const eq = rows
            .map((r: any, i: number) => ({ step: i, equity: Number(r.equity) }))
            .filter((r: any) => Number.isFinite(r.step) && Number.isFinite(r.equity));
          setEquity(eq);
          const ddRows = drawdownFromEquity(rows).map((r: any, i: number) => ({ step: i, dd: -Number(r.dd) }));
          setDrawdown(ddRows);
        } catch {
          setEquity([]); setDrawdown([]);
        }
      } else {
        setEquity([]); setDrawdown([]);
      }
    } catch {
      setMetrics(null); setEquity([]); setDrawdown([]);
    }
  };

  const loadSeedAggregates = async () => {
    try {
      const base = runId.replace(/-seed\d+$/i, "");
      const { data: allRuns } = await api.get<RunSummary[]>("/stockbot/runs");
      const seeds = (allRuns || []).filter((r) => r.type === "train" && r.id.startsWith(base));
      if (seeds.length <= 1) { setSeedAgg({}); return; }

      const entropyTag = pickFirst(["train/entropy_loss", "train/entropy"], tags?.scalars || []);
      const histTag = tags?.histograms?.find((t) => t.includes("actions")) || "actions/hist";

      const metricsArr: Metrics[] = [];
      const entropyArr: TBPoint[][] = [];
      const histBuckets: Array<Array<[number, number, number]>> = [];

      await Promise.all(
        seeds.map(async (r) => {
          try {
            const { data: art } = await api.get<RunArtifacts>(`/stockbot/runs/${r.id}/artifacts`);
            if (art?.metrics) {
              const { data: m } = await api.get<Metrics>(art.metrics, { baseURL: "" });
              metricsArr.push(m);
            }
            if (entropyTag) {
              try {
                const { data: sc } = await api.get<{ series: Record<string, TBPoint[]> }>(
                  `/stockbot/runs/${r.id}/tb/scalars-batch`,
                  { params: { tags: entropyTag } }
                );
                const s = sc.series?.[entropyTag];
                if (s) entropyArr.push(s);
              } catch {}
            }
            if (histTag) {
              try {
                const { data: h } = await api.get<{ tag: string; points: any[] }>(
                  `/stockbot/runs/${r.id}/tb/histograms`,
                  { params: { tag: histTag } }
                );
                const pts = h.points || [];
                const last = pts[pts.length - 1];
                if (last?.buckets) histBuckets.push(last.buckets);
              } catch {}
            }
          } catch {}
        })
      );

      const metricsAgg: Record<string, { median: number; q1: number; q3: number }> = {};
      if (metricsArr.length) {
        const keys: Array<keyof Metrics> = [
          "total_return",
          "max_drawdown",
          "sharpe",
          "sortino",
          "calmar",
          "turnover",
        ];
        keys.forEach((k) => {
          const vals = metricsArr.map((m) => Number((m as any)[k])).filter((v) => Number.isFinite(v));
          if (vals.length) metricsAgg[k as string] = statTriple(vals);
        });
      }

      let entropyAgg: Array<{ step: number; median: number; q1: number; q3: number }> | undefined;
      if (entropyArr.length) {
        const map = new Map<number, number[]>();
        entropyArr.forEach((arr) => {
          arr.forEach((p) => {
            const list = map.get(p.step) || [];
            list.push(p.value);
            map.set(p.step, list);
          });
        });
        entropyAgg = Array.from(map.entries())
          .sort((a, b) => a[0] - b[0])
          .map(([step, vals]) => ({ step, ...statTriple(vals) }));
      }

      let histAgg: Array<{ mid: number; median: number; err: [number, number] }> | undefined;
      if (histBuckets.length) {
        const bucketMap = new Map<number, number[]>();
        histBuckets.forEach((bks) => {
          bks.forEach((b) => {
            const mid = (Number(b[0]) + Number(b[1])) / 2;
            const list = bucketMap.get(mid) || [];
            list.push(Number(b[2]));
            bucketMap.set(mid, list);
          });
        });
        histAgg = Array.from(bucketMap.entries())
          .sort((a, b) => a[0] - b[0])
          .map(([mid, vals]) => {
            const { median, q1, q3 } = statTriple(vals);
            return { mid, median, err: [median - q1, q3 - median] };
          });
      }

      setSeedAgg({ metrics: metricsAgg, entropy: entropyAgg, actionHist: histAgg });
    } catch {
      setSeedAgg({});
    }
  };

  useEffect(() => { if (runId) loadArtifacts(); }, [runId]);
  useEffect(() => { if (runId && tags) loadSeedAggregates(); }, [runId, tags]);

  const fmtStep = (s: number) => `${s}`;
  const fmtVal = (v: number) => Number.isFinite(v) ? v.toFixed(5) : "";
  const fmtMetric = (k: string, v: number) =>
    k === "total_return" || k === "max_drawdown" ? formatPct(v) : formatSigned(v);

  // cards builder
  const ChartCard = ({ title, tag, color }: { title: string; tag: string | null; color?: string }) => {
    const tip =
      title === "Reward (train/eval)" ? "Average episode reward during rollout and evaluation (if enabled)." :
      title === "Episode Length (mean)" ? "Mean number of steps per rollout episode." :
      title === "Value Loss" ? "Value function loss (e.g., MSE of value targets)." :
      title === "Policy Loss" ? "Policy objective (PPO surrogate) loss; monitors optimization progress." :
      title === "Entropy" ? "Policy entropy; higher values encourage exploration." :
      title === "Learning Rate" ? "Optimizer learning rate (may be scheduled)." :
      title === "Clip Fraction" ? "Fraction of samples where the PPO ratio was clipped. High values can indicate large updates." :
      title === "Approx KL" ? "Approximate KL divergence between old and new policy; tracks update size." :
      title === "FPS" ? "Throughput (environment steps per second)." :
      title === "Gradient Norm" ? "Global L2 norm of gradients; useful for spotting exploding/vanishing gradients." :
      (tag ? `Scalar: ${tag}` : undefined);

    return (
      <Card className="p-4 space-y-2">
        <TooltipLabel className="font-semibold" tooltip={tip || title}>{title}</TooltipLabel>
        <div className="h-56">
          <ResponsiveContainer width="100%" height="100%">
            <LineChart data={(tag && series[tag]) || []}>
              <CartesianGrid strokeDasharray="3 3" />
              <XAxis dataKey="step" tickFormatter={fmtStep} />
              <YAxis allowDecimals tickFormatter={(v: any) => String(v)} />
              <Tooltip labelFormatter={(l) => `step ${l}`} formatter={(v: any) => fmtVal(Number(v))} />
              <Line type="monotone" dataKey="value" stroke={color || "#8884d8"} dot={false} isAnimationActive={false} />
            </LineChart>
          </ResponsiveContainer>
        </div>
        {!tag && <div className="text-xs text-muted-foreground">Tag not found for this run.</div>}
      </Card>
    );
  };

  const Heatmap = ({ gm }: { gm: GradMatrix }) => {
    // simple canvas heatmap (steps x layers)
    const [w, h] = [800, 280];
    const canvasRef = React.useRef<HTMLCanvasElement | null>(null);
    useEffect(() => {
      const cvs = canvasRef.current; if (!cvs) return;
      cvs.width = w; cvs.height = h;
      const ctx = cvs.getContext("2d"); if (!ctx) return;
      ctx.clearRect(0,0,w,h);
      const rows = gm.steps.length || 1;
      const cols = gm.layers.length || 1;
      const cw = Math.max(1, Math.floor(w / rows));
      const ch = Math.max(1, Math.floor(h / cols));
      // compute global min/max over log-scale
      let minV = Infinity, maxV = -Infinity;
      for (let i=0;i<rows;i++) {
        for (let j=0;j<cols;j++) {
          const v = gm.values?.[i]?.[j];
          if (v == null) continue;
          const lv = Math.log10(Math.max(1e-12, v));
          if (lv < minV) minV = lv;
          if (lv > maxV) maxV = lv;
        }
      }
      const scale = (lv: number) => {
        if (!Number.isFinite(lv)) return 0;
        if (maxV === minV) return 0.5;
        return (lv - minV) / (maxV - minV);
      };
      // draw cells
      for (let i=0;i<rows;i++) {
        for (let j=0;j<cols;j++) {
          const v = gm.values?.[i]?.[j];
          const lv = Math.log10(Math.max(1e-12, Number(v || 0)));
          const t = scale(lv);
          const r = Math.floor(255 * t);
          const b = Math.floor(255 * (1 - t));
          ctx.fillStyle = `rgb(${r},0,${b})`;
          ctx.fillRect(i*cw, j*ch, cw, ch);
        }
      }
    }, [gm]);
    return (
      <div className="space-y-1">
        <div className="text-xs text-muted-foreground truncate">layers: {gm.layers.slice(0,6).join(", ")}{gm.layers.length>6?" …":""}</div>
        <canvas ref={canvasRef} className="w-full border rounded" style={{maxWidth: "100%"}} />
      </div>
    );
  };

  // resolve chosen tags
  const available = useMemo(() => Object.keys(series || {}), [series]);
  const rewardTag = useMemo(() => pickFirst([
    "rollout/ep_rew_mean",
    "eval/mean_reward",
    "train/episode_reward",
  ], (tags?.scalars || available)), [tags, available]);
  const valueLossTag = useMemo(() => pickFirst(["train/value_loss"], (tags?.scalars || available)), [tags, available]);
  const policyLossTag = useMemo(() => pickFirst(["train/policy_loss", "train/policy_gradient_loss"], (tags?.scalars || available)), [tags, available]);
  const entropyTag = useMemo(() => pickFirst(["train/entropy_loss", "train/entropy"], (tags?.scalars || available)), [tags, available]);
  const lrTag = useMemo(() => pickFirst(["train/learning_rate"], (tags?.scalars || available)), [tags, available]);
  const gradTag = useMemo(() => pickFirst(["grads/global_norm"], (tags?.scalars || available)), [tags, available]);
  const clipFracTag = useMemo(() => pickFirst(["train/clip_fraction", "train/clipfrac"], (tags?.scalars || available)), [tags, available]);
  const klTag = useMemo(() => pickFirst(["train/approx_kl", "train/kl"], (tags?.scalars || available)), [tags, available]);
  const fpsTag = useMemo(() => pickFirst(["time/fps"], (tags?.scalars || available)), [tags, available]);
  const epLenTag = useMemo(() => pickFirst(["rollout/ep_len_mean"], (tags?.scalars || available)), [tags, available]);

  // 3D Gradient Surface (Plotly)
  // Render via factory wrapper to keep bundle light
  const PlotlySurface = useMemo(() => require("./PlotlySurface").default, []);
  const gradientSurface = useMemo(() => {
    const gm = gradMatrix;
    if (!gm || !gm.layers?.length || !gm.steps?.length) return null;
    // Plotly surface expects z as rows (y) × cols (x). We'll map layers to y, steps to x.
    // Our gm.values rows are steps × layers; transpose.
    const rows = gm.steps.length;
    const cols = gm.layers.length;
    const z: number[][] = [];
    for (let j = 0; j < cols; j++) {
      const row: number[] = [];
      for (let i = 0; i < rows; i++) {
        const v = gm.values?.[i]?.[j];
        const lv = Math.log10(Math.max(1e-12, Number(v || 0)));
        row.push(lv);
      }
      z.push(row);
    }
    const x = gm.steps;
    const y = gm.layers.map((_, idx) => idx);
    return { x, y, z };
  }, [gradMatrix]);

  return (
    <div className="space-y-6">
      <Card className="p-4 space-y-3">
        <div className="flex flex-wrap items-center gap-3">
          <div className="text-lg font-semibold">Training Results</div>
          <div className="flex-1" />
          <div className="hidden md:block w-64">
            <TooltipLabel className="text-xs" tooltip="Select a training run to inspect">
              Run
            </TooltipLabel>
            <select
              className="border rounded h-10 px-3 w-full"
              value={runId}
              onChange={(e) => setRunId(e.target.value)}
            >
              {runs.map((r) => (
                <option key={r.id} value={r.id}>{`${r.id} · ${r.status}`}</option>
              ))}
            </select>
          </div>
          <div className="flex items-center gap-2">
            <TooltipLabel tooltip="ID of a specific run">Run ID</TooltipLabel>
            <Input
              value={runId}
              onChange={(e) => setRunId(e.target.value)}
              placeholder="Run ID"
              className="w-48"
            />
            <Button size="sm" onClick={onLoad} disabled={!runId || loading}>{loading ? "Loading…" : "Load"}</Button>
            <Button size="sm" variant="destructive" onClick={onDeleteRun} disabled={!runId || loading}>
              Delete
            </Button>
          </div>
          <div className="flex items-center gap-2 rounded border px-2 py-1">
            <TooltipLabel className="text-sm" tooltip="Automatically reload metrics">
              Auto‑refresh
            </TooltipLabel>
            <Switch checked={autoRefresh} onCheckedChange={setAutoRefresh} />
          </div>
        </div>
        {!!tags && (
          <div className="text-xs text-muted-foreground">
            Scalars: {tags.scalars.slice(0, 8).join(", ")}{tags.scalars.length > 8 ? " …" : ""}
          </div>
        )}
      </Card>
      {metrics && equity.length > 0 && (
        <Card className="p-4 space-y-3">
          <TooltipLabel className="font-semibold" tooltip="Net-of-cost equity curve, drawdown and summary metrics.">
            Net Performance
          </TooltipLabel>
          <div className="grid lg:grid-cols-2 gap-6">
            <div className="h-56">
              <ResponsiveContainer width="100%" height="100%">
                <LineChart data={equity}>
                  <CartesianGrid strokeDasharray="3 3" />
                  <XAxis dataKey="step" tickFormatter={fmtStep} />
                  <YAxis tickFormatter={(v: any) => String(v)} />
                  <Tooltip labelFormatter={(l) => `step ${l}`} formatter={(v: any) => fmtVal(Number(v))} />
                  <Line type="monotone" dataKey="equity" stroke="#10b981" dot={false} isAnimationActive={false} />
                </LineChart>
              </ResponsiveContainer>
            </div>
            <div className="h-56">
              <ResponsiveContainer width="100%" height="100%">
                <AreaChart data={drawdown}>
                  <CartesianGrid strokeDasharray="3 3" />
                  <XAxis dataKey="step" tickFormatter={fmtStep} />
                  <YAxis tickFormatter={(v: any) => formatPct(v)} />
                  <Tooltip labelFormatter={(l) => `step ${l}`} formatter={(v: any) => formatPct(Number(v))} />
                  <Area type="monotone" dataKey="dd" stroke="#ef4444" fill="#fecaca" isAnimationActive={false} />
                </AreaChart>
              </ResponsiveContainer>
            </div>
          </div>
          {metrics && (
            <div className="grid md:grid-cols-3 gap-2 text-sm">
              <div>Total Return: {formatPct(metrics.total_return)}</div>
              <div>Sharpe: {formatSigned(metrics.sharpe)}</div>
              <div>Max DD: {formatPct(metrics.max_drawdown)}</div>
              <div>Sortino: {formatSigned(metrics.sortino)}</div>
              <div>Calmar: {formatSigned(metrics.calmar)}</div>
              <div>Turnover: {formatSigned(metrics.turnover)}</div>
            </div>
          )}
        </Card>
      )}

      {/* Distributions (Histograms) */}
      <Card className="p-4 space-y-3">
        <div className="flex items-center justify-between">
          <TooltipLabel className="font-semibold" tooltip="Histogram of values from the selected TensorBoard histogram tag (e.g., action distribution).">
            Distributions
          </TooltipLabel>
          <div className="text-sm"><label><input type="checkbox" checked={showDists} onChange={(e)=>setShowDists(e.target.checked)} /> Show</label></div>
        </div>
        {showDists && (
          <ActionsHistogramSection runId={runId} tags={tags} />
      )}
      </Card>

      <Card className="p-4 space-y-3">
        <div className="flex items-center justify-between">
          <TooltipLabel className="font-semibold" tooltip="Aggregate metrics across run seeds (median ± IQR).">
            Seed Aggregate
          </TooltipLabel>
          <div className="text-sm"><label><input type="checkbox" checked={showSeed} onChange={(e)=>setShowSeed(e.target.checked)} /> Show</label></div>
        </div>
        {showSeed && (
          <div className="space-y-4">
            {seedAgg.metrics && (
              <table className="text-sm w-full">
                <thead>
                  <tr><th className="text-left">Metric</th><th className="text-left">Median</th><th className="text-left">Q1–Q3</th></tr>
                </thead>
                <tbody>
                  {Object.entries(seedAgg.metrics).map(([k,v]) => (
                    <tr key={k}>
                      <td className="pr-4 capitalize">{k.replace(/_/g, ' ')}</td>
                      <td className="pr-4">{fmtMetric(k, v.median)}</td>
                      <td>{fmtMetric(k, v.q1)} – {fmtMetric(k, v.q3)}</td>
                    </tr>
                  ))}
                </tbody>
              </table>
            )}
            {seedAgg.entropy && (
              <div className="h-56">
                <ResponsiveContainer width="100%" height="100%">
                  <LineChart data={seedAgg.entropy}>
                    <CartesianGrid strokeDasharray="3 3" />
                    <XAxis dataKey="step" tickFormatter={fmtStep} />
                    <YAxis />
                    <Tooltip labelFormatter={(l)=>`step ${l}`} formatter={(v:any)=>fmtVal(Number(v))} />
                    <Line dataKey="median" stroke="#3b82f6" dot={false} />
                    <Line dataKey="q1" stroke="#94a3b8" dot={false} strokeDasharray="4 4" />
                    <Line dataKey="q3" stroke="#94a3b8" dot={false} strokeDasharray="4 4" />
                  </LineChart>
                </ResponsiveContainer>
              </div>
            )}
            {seedAgg.actionHist && (
              <div className="h-56">
                <ResponsiveContainer width="100%" height="100%">
                  <BarChart data={seedAgg.actionHist}>
                    <CartesianGrid strokeDasharray="3 3" />
                    <XAxis dataKey="mid" tickFormatter={(v)=>Number(v).toFixed(2)} />
                    <YAxis />
                    <Tooltip formatter={(v:any)=>Number(v).toFixed(2)} />
                    <Bar dataKey="median" isAnimationActive={false}>
                      <ErrorBar dataKey="err" width={4} stroke="#1f2937" />
                    </Bar>
                  </BarChart>
                </ResponsiveContainer>
              </div>
            )}
          </div>
        )}
      </Card>

      <Tabs value={tab} onValueChange={setTab} className="space-y-6">
        <TabsList className="w-full flex flex-wrap gap-2">
          <TabsTrigger value="overview">Overview</TabsTrigger>
          <TabsTrigger value="optim">Optimization</TabsTrigger>
          <TabsTrigger value="timing">Timing</TabsTrigger>
          <TabsTrigger value="grads">Gradients</TabsTrigger>
          <TabsTrigger value="scalars">Scalars</TabsTrigger>
        </TabsList>
        {/* Rollout/Eval */}
        <TabsContent value="overview">
      <div id="tr-overview" />
      <Card className="p-4 space-y-3">
        <div className="flex items-center justify-between">
          <TooltipLabel className="font-semibold" tooltip="Training rollout reward and evaluation reward over steps.">
            Rollout & Eval
          </TooltipLabel>
          <div className="text-sm"><label><input type="checkbox" checked={showRollout} onChange={(e)=>setShowRollout(e.target.checked)} /> Show</label></div>
        </div>
        {showRollout && (
          <div className="grid lg:grid-cols-2 gap-6">
            <ChartCard title="Reward (train/eval)" tag={rewardTag} color="#3b82f6" />
            <ChartCard title="Episode Length (mean)" tag={epLenTag} />
          </div>
        )}
      </Card>

        </TabsContent>
        <TabsContent value="optim">
      {/* Optimization */}
      <Card className="p-4 space-y-3">
        <div className="flex items-center justify-between">
          <TooltipLabel className="font-semibold" tooltip="Optimization metrics from PPO (loss terms, learning rate, clipping, KL).">
            Optimization
          </TooltipLabel>
          <div className="text-sm"><label><input type="checkbox" checked={showOptim} onChange={(e)=>setShowOptim(e.target.checked)} /> Show</label></div>
        </div>
        {showOptim && (
          <>
            <div className="grid lg:grid-cols-3 gap-6">
              <ChartCard title="Value Loss" tag={valueLossTag} />
              <ChartCard title="Policy Loss" tag={policyLossTag} />
              <ChartCard title="Entropy" tag={entropyTag} />
            </div>
            <div className="grid lg:grid-cols-3 gap-6">
              <ChartCard title="Learning Rate" tag={lrTag} />
              <ChartCard title="Clip Fraction" tag={clipFracTag} />
              <ChartCard title="Approx KL" tag={klTag} />
            </div>
          </>
        )}
      </Card>

        </TabsContent>
        <TabsContent value="timing">
      {/* Timing */}
      <Card className="p-4 space-y-3">
        <div className="flex items-center justify-between">
          <TooltipLabel className="font-semibold" tooltip="Performance and throughput metrics such as frames per second (FPS).">
            Timing
          </TooltipLabel>
          <div className="text-sm"><label><input type="checkbox" checked={showTiming} onChange={(e)=>setShowTiming(e.target.checked)} /> Show</label></div>
        </div>
        {showTiming && (
          <div className="grid lg:grid-cols-2 gap-6">
            <ChartCard title="FPS" tag={fpsTag} />
          </div>
        )}
      </Card>

        </TabsContent>
        <TabsContent value="grads">
      {/* Gradients */}
      <Card className="p-4 space-y-3">
        <div className="flex items-center justify-between">
          <TooltipLabel className="font-semibold" tooltip="Gradient diagnostics including global norm and per-layer distributions.">
            Gradients
          </TooltipLabel>
          <div className="text-sm"><label><input type="checkbox" checked={showGrads} onChange={(e)=>setShowGrads(e.target.checked)} /> Show</label></div>
        </div>
        {showGrads && (
          <>
            <div className="grid lg:grid-cols-2 gap-6">
              <ChartCard title="Gradient Norm" tag={gradTag} color="#ef4444" />
              {gradMatrix && gradMatrix.layers.length > 0 && gradMatrix.steps.length > 0 && (
                <Card className="p-4 space-y-2">
                  <div className="font-semibold">Gradient Norms Heatmap (layers × updates)</div>
                  <Heatmap gm={gradMatrix} />
                  <div className="text-xs text-muted-foreground">Color scale is log10(norm); red = higher.</div>
                </Card>
              )}
            </div>
            {gradientSurface && (
              <Card className="p-4 space-y-2">
                <div className="font-semibold">Gradient Norms 3D Surface (log10(norm))</div>
                <PlotlySurface x={gradientSurface.x} y={gradientSurface.y} z={gradientSurface.z} height={420} />
              </Card>
            )}
          </>
        )}
      </Card>

      {/* gradients duplicate removed */}

        </TabsContent>
        <TabsContent value="scalars">
      {/* All scalar tags (grouped) */}
      {tags && tags.scalars?.length > 0 && (
        <Card className="p-4 space-y-3">
          <TooltipLabel className="font-semibold" tooltip="Browse and plot any scalar TensorBoard tag. Click tags below to add, and toggle visibility.">
            All Scalars
          </TooltipLabel>
          <ScalarGroups
            runId={runId}
            tags={tags}
            selectedTags={selectedTags}
            onToggle={async (t: string) => {
              const next = selectedTags.includes(t)
                ? selectedTags.filter((x) => x !== t)
                : [...selectedTags, t];
              setSelectedTags(next);
              if (!series[t]) {
                try {
                  const { data } = await api.get<{ series: Record<string, TBPoint[]> }>(
                    `/stockbot/runs/${runId}/tb/scalars-batch`,
                    { params: { tags: t } }
                  );
                  setSeries((prev) => ({ ...prev, ...(data?.series || {}) }));
                } catch {}
              }
            }}
          />
          {selectedTags.length > 0 && (
            <>
              <div className="flex flex-wrap gap-2 text-xs">
                {selectedTags.map((t) => (
                  <label key={t} className="flex items-center gap-1 border rounded px-2 py-1">
                    <input
                      type="checkbox"
                      checked={visibleSelected[t] !== false}
                      onChange={(e)=>setVisibleSelected((m)=>({ ...m, [t]: e.target.checked }))}
                    />
                    {t}
                    <button className="ml-1 text-muted-foreground" onClick={()=>{
                      setSelectedTags((xs)=>xs.filter((x)=>x!==t));
                      setVisibleSelected((m)=>{ const n={...m}; delete n[t]; return n; });
                    }}>×</button>
                  </label>
                ))}
                <button className="text-xs underline" onClick={()=>{ setSelectedTags([]); setVisibleSelected({}); }}>Clear</button>
              </div>
              <div className="grid md:grid-cols-2 gap-4">
                {selectedTags.filter((t)=>visibleSelected[t] !== false).map((t) => (
                  <ChartCard key={t} title={t} tag={t} />
                ))}
              </div>
            </>
          )}
        </Card>
      )}
        </TabsContent>
      </Tabs>

      <div className="text-xs text-muted-foreground">
        Tip: Expand Everything you want to see in detail.
      </div>
    </div>
  );
}

function ActionsHistogramSection({ runId, tags }: { runId: string; tags: TBTags | null }) {
  const [data, setData] = React.useState<Array<{ mid: number; count: number }>>([]);
  const [tag, setTag] = React.useState<string | null>(null);
  const [loading, setLoading] = React.useState(false);

  useEffect(() => {
    const t = tags?.histograms?.find((x) => x.includes("actions")) || tags?.histograms?.[0] || null;
    setTag(t || null);
  }, [tags]);

  const load = async () => {
    if (!runId || !tag) return;
    setLoading(true);
    try {
      const { data: resp } = await api.get<{ tag: string; points: any[] }>(`/stockbot/runs/${runId}/tb/histograms`, { params: { tag } });
      const pts = resp.points || [];
      const last = pts[pts.length - 1];
      const buckets: Array<[number, number, number]> = last?.buckets || [];
      const rows = buckets.map((b) => ({ mid: (b[0] + b[1]) / 2, count: b[2] }));
      setData(rows);
    } catch {}
    setLoading(false);
  };

  useEffect(() => { load(); }, [tag, runId]);

  return (
    <div className="space-y-3">
      <div className="flex items-center gap-2">
        <TooltipLabel className="text-xs" tooltip="TensorBoard tag to visualize">
          Tag
        </TooltipLabel>
        <select className="border rounded h-9 px-2" value={tag || ""} onChange={(e)=>setTag(e.target.value)}>
          {(tags?.histograms || []).map((t) => (
            <option key={t} value={t}>{t}</option>
          ))}
        </select>
        <Button size="sm" onClick={load} disabled={!tag || loading}>{loading?"Loading…":"Refresh"}</Button>
      </div>
      <div className="h-64">
        <ResponsiveContainer width="100%" height="100%">
          <BarChart data={data}>
            <CartesianGrid strokeDasharray="3 3" />
            <XAxis dataKey="mid" tickFormatter={(v)=>Number(v).toFixed(2)} />
            <YAxis />
            <Tooltip formatter={(v)=>Number(v).toFixed(2)} />
            <Bar dataKey="count" isAnimationActive={false} />
          </BarChart>
        </ResponsiveContainer>
      </div>
    </div>
  );
}

function ScalarGroups({ runId, tags, selectedTags, onToggle }: {
  runId: string;
  tags: TBTags;
  selectedTags: string[];
  onToggle: (tag: string) => void;
}) {
  const groups = React.useMemo(() => {
    const g: Record<string, string[]> = { train: [], rollout: [], eval: [], time: [], grads: [], other: [] };
    (tags.scalars || []).forEach((t) => {
      if (t.startsWith("train/")) g.train.push(t);
      else if (t.startsWith("rollout/")) g.rollout.push(t);
      else if (t.startsWith("eval/")) g.eval.push(t);
      else if (t.startsWith("time/")) g.time.push(t);
      else if (t.startsWith("grads/")) g.grads.push(t);
      else g.other.push(t);
    });
    return g;
  }, [tags]);

  const Section = ({ title, list }: { title: string; list: string[] }) => {
    const [open, setOpen] = React.useState(title !== "other");
    if (!list.length) return null;
    return (
      <div className="space-y-2">
        <div className="flex items-center justify-between">
          <div className="font-semibold text-sm">{title}</div>
          <button className="text-xs underline" onClick={() => setOpen((o) => !o)}>{open ? "Hide" : "Show"}</button>
        </div>
        {open && (
          <div className="flex flex-wrap gap-2 text-xs">
            {list.map((t) => (
              <button
                key={t}
                onClick={() => onToggle(t)}
                className={[
                  "px-2 py-1 rounded border",
                  selectedTags.includes(t) ? "bg-primary/10 border-primary" : "border-muted-foreground/30",
                ].join(" ")}
                title={t}
              >
                {t}
              </button>
            ))}
          </div>
        )}
      </div>
    );
  };

  return (
    <div className="space-y-3">
      <Section title="train" list={groups.train} />
      <Section title="rollout" list={groups.rollout} />
      <Section title="eval" list={groups.eval} />
      <Section title="time" list={groups.time} />
      <Section title="grads" list={groups.grads} />
      <Section title="other" list={groups.other} />
    </div>
  );
}<|MERGE_RESOLUTION|>--- conflicted
+++ resolved
@@ -180,11 +180,9 @@
     if (!runId) return;
     if (!window.confirm("Delete this run?")) return;
     try {
-<<<<<<< HEAD
+
       await deleteRun(runId);
-=======
-      await api.delete(`/stockbot/runs/${runId}`);
->>>>>>> 64ee4e9b
+
       const next = runs.filter((r) => r.id !== runId);
       setRuns(next);
       setRunId(next[0]?.id || "");
